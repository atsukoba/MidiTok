--- conflicted
+++ resolved
@@ -75,12 +75,8 @@
     tok_params_set: tuple[str, dict[str, Any]],
     midi_path: str | Path = HERE / "MIDIs_multitrack" / "Funkytown.mid",
 ):
-<<<<<<< HEAD
-    r"""Tokenize and decode a MIDI back to make sure the possible I/O format are ok.
-=======
     r"""
     Tokenize and decode a MIDI back to make sure the possible I/O format are ok.
->>>>>>> 6e04c065
 
     :param tok_params_set: tokenizer and its parameters to run.
     :param midi_path: path to the MIDI file to test.
